--- conflicted
+++ resolved
@@ -47,17 +47,13 @@
     }
     return api
   }
-
-<<<<<<< HEAD
+  
   getAllApis(): Map<KnowChainId, Api<KnowChainId>> {
     if (!this.initialized) {
       throw new Error("APIs not initialized. Call initializeApi() first.")
     }
     return this._apis
   }
-
-=======
->>>>>>> 5f1765df
   async initializeApi(): Promise<void> {
     if (this.initPromise) {
       return this.initPromise
