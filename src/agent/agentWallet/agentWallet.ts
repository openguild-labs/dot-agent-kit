import { ChatOpenAI } from "@langchain/openai";
import { PromptTemplate } from "@langchain/core/prompts";
import { RunnableSequence } from "@langchain/core/runnables";
import { Keyring } from "@polkadot/api";
import { ApiPromise } from '@polkadot/api';
import { KeyringPair } from '@polkadot/keyring/types';
import { connectToSubstrate, addProxy, checkProxy, removeProxy } from '../../tools/pallet-proxy/walletManager';
import { cryptoWaitReady } from '@polkadot/util-crypto';
<<<<<<< HEAD
import { XcmTransferManager } from '../../tools/xcm/xcmTransfer';
=======
>>>>>>> 867e292e

export interface AgentConfig {
  openAIApiKey: string;
  wsEndpoint: string;
  temperature?: number;
  privateKey?: string;
  customPromptTemplate?: string;
}

export class PolkadotAgent {
  private model: ChatOpenAI;
  private prompt: PromptTemplate;
  private keyring: Keyring;
  private sender: KeyringPair | null = null;
  private api: ApiPromise | null = null;
  private isInitialized = false;
<<<<<<< HEAD
  private xcmManager: XcmTransferManager | undefined;
=======
>>>>>>> 867e292e

  constructor(config: AgentConfig) {
    if (!config.openAIApiKey) {
      throw new Error("OpenAI API key is required");
    }
    if (!config.wsEndpoint) {
      throw new Error("WebSocket endpoint is required");
    }
    if (!config.privateKey) {
      throw new Error("Private key is required");
    }

    this.model = new ChatOpenAI({
      openAIApiKey: config.openAIApiKey,
      temperature: config.temperature || 0.7,
    });

    this.prompt = new PromptTemplate({
      template: config.customPromptTemplate || `
<<<<<<< HEAD
You are an AI managing transfers on the Polkadot blockchain. Here are the available commands:
- "add proxy <proxy_address>"
- "check proxy <owner_address> <proxy_address>"
- "remove proxy <proxy_address>"
- "transfer <amount> from <source_chain> to <destination_chain>"

For XCM transfers:
- Source chain can be: "Westend", "Asset Hub" (parachain 1000)
- Destination chain can be: parachain ID (e.g. "1000") or "relay" for relay chain
- Amount should be in native tokens (e.g. "0.1 WND")

User input: {input}
Respond with a JSON object containing:
{{
  "action": "addProxy" | "checkProxy" | "removeProxy" | "xcmTransfer",
  "data": {{
    "proxyAddress": "<address>",
    "ownerAddress": "<address>",
    "amount": number,
    "sourceChain": string,
    "destChain": string
  }}
}}`,
=======
        You are an AI managing proxies on the Polkadot blockchain. Here are the available commands:
        - "add proxy <proxy_address>"
        - "check proxy <owner_address> <proxy_address>"
        - "remove proxy <proxy_address>"

        User input: {input}
        Respond in JSON format: {{ "action": "addProxy" / "checkProxy" / "removeProxy", "data": {{ "proxyAddress": "<address>", "ownerAddress": "<address>" }} }}
      `,
>>>>>>> 867e292e
      inputVariables: ["input"]
    });

    this.keyring = new Keyring({ type: "sr25519" });
<<<<<<< HEAD
    this.initializeAgent(config)
      .then(() => {
        this.xcmManager = new XcmTransferManager(this.api!, this.sender!);
      })
      .catch(console.error);
=======
    this.initializeAgent(config).catch(console.error);
>>>>>>> 867e292e
  }

  private async initializeAgent(config: AgentConfig) {
    await cryptoWaitReady();
    this.sender = this.keyring.addFromUri(config.privateKey!);
    this.api = await connectToSubstrate(config.wsEndpoint);
    this.isInitialized = true;
  }

  public async waitForReady(): Promise<void> {
    while (!this.isInitialized) {
      await new Promise(resolve => setTimeout(resolve, 100));
    }
  }

  public async handlePrompt(input: string): Promise<string> {
    if (!this.sender) {
      throw new Error("Private key not set. Call setPrivateKey() first");
    }
    if (!this.api) {
      throw new Error("Not connected to Substrate node");
    }

    const chain = RunnableSequence.from([
      this.prompt,
      this.model,
    ]);
    const response = await chain.invoke({ input });

    try {
      const parsedResponse = JSON.parse(response.text);
      const { action, data } = parsedResponse;

      switch (action) {
        case "addProxy":
          await addProxy(
            this.api,
            this.sender,
            data.proxyAddress,
            'Any',
            0
          );
          return "✅ Proxy added successfully";

        case "checkProxy":
          const isProxy = await checkProxy(
            this.api,
            this.sender.address,
            data.proxyAddress
          );
          return isProxy ? "✅ Proxy exists!" : "❌ Proxy not found.";

        case "removeProxy":
          await removeProxy(
            this.api,
            this.sender,
            data.proxyAddress,
            'Any'
          );
          return "✅ Proxy removed successfully";

<<<<<<< HEAD
        case "xcmTransfer":
          const amount = BigInt(data.amount * 1_000_000_000_000); // Convert to 12 decimals
          await this.handleXcmTransfer(
            data.sourceChain,
            data.destChain,
            amount
          );
          return "✅ XCM Transfer completed successfully";

=======
>>>>>>> 867e292e
        default:
          return "⚠️ Invalid action!";
      }
    } catch (error) {
      console.error("Error processing prompt:", error);
      throw new Error("Failed to process request");
    }
  }

  public async disconnect() {
    if (this.api) {
      await this.api.disconnect();
      this.api = null;
    }
<<<<<<< HEAD
  }

  async handleXcmTransfer(from: string, to: string, amount: bigint) {
    if (!this.sender) {
      throw new Error("Sender not initialized");
    }
    if (!this.api) {
      throw new Error("Not connected to Substrate node");
    }
    return await this.xcmManager!.transferToParachain({
      sourceChain: from,
      destChain: to,
      recipient: this.sender.address,
      amount: amount
    });
=======
>>>>>>> 867e292e
  }
}<|MERGE_RESOLUTION|>--- conflicted
+++ resolved
@@ -6,10 +6,8 @@
 import { KeyringPair } from '@polkadot/keyring/types';
 import { connectToSubstrate, addProxy, checkProxy, removeProxy } from '../../tools/pallet-proxy/walletManager';
 import { cryptoWaitReady } from '@polkadot/util-crypto';
-<<<<<<< HEAD
 import { XcmTransferManager } from '../../tools/xcm/xcmTransfer';
-=======
->>>>>>> 867e292e
+
 
 export interface AgentConfig {
   openAIApiKey: string;
@@ -26,10 +24,7 @@
   private sender: KeyringPair | null = null;
   private api: ApiPromise | null = null;
   private isInitialized = false;
-<<<<<<< HEAD
   private xcmManager: XcmTransferManager | undefined;
-=======
->>>>>>> 867e292e
 
   constructor(config: AgentConfig) {
     if (!config.openAIApiKey) {
@@ -49,7 +44,6 @@
 
     this.prompt = new PromptTemplate({
       template: config.customPromptTemplate || `
-<<<<<<< HEAD
 You are an AI managing transfers on the Polkadot blockchain. Here are the available commands:
 - "add proxy <proxy_address>"
 - "check proxy <owner_address> <proxy_address>"
@@ -73,7 +67,6 @@
     "destChain": string
   }}
 }}`,
-=======
         You are an AI managing proxies on the Polkadot blockchain. Here are the available commands:
         - "add proxy <proxy_address>"
         - "check proxy <owner_address> <proxy_address>"
@@ -82,20 +75,16 @@
         User input: {input}
         Respond in JSON format: {{ "action": "addProxy" / "checkProxy" / "removeProxy", "data": {{ "proxyAddress": "<address>", "ownerAddress": "<address>" }} }}
       `,
->>>>>>> 867e292e
       inputVariables: ["input"]
     });
 
     this.keyring = new Keyring({ type: "sr25519" });
-<<<<<<< HEAD
     this.initializeAgent(config)
       .then(() => {
         this.xcmManager = new XcmTransferManager(this.api!, this.sender!);
       })
       .catch(console.error);
-=======
     this.initializeAgent(config).catch(console.error);
->>>>>>> 867e292e
   }
 
   private async initializeAgent(config: AgentConfig) {
@@ -157,7 +146,6 @@
           );
           return "✅ Proxy removed successfully";
 
-<<<<<<< HEAD
         case "xcmTransfer":
           const amount = BigInt(data.amount * 1_000_000_000_000); // Convert to 12 decimals
           await this.handleXcmTransfer(
@@ -166,9 +154,6 @@
             amount
           );
           return "✅ XCM Transfer completed successfully";
-
-=======
->>>>>>> 867e292e
         default:
           return "⚠️ Invalid action!";
       }
@@ -183,7 +168,6 @@
       await this.api.disconnect();
       this.api = null;
     }
-<<<<<<< HEAD
   }
 
   async handleXcmTransfer(from: string, to: string, amount: bigint) {
@@ -199,7 +183,5 @@
       recipient: this.sender.address,
       amount: amount
     });
-=======
->>>>>>> 867e292e
   }
 }