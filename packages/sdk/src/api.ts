import { IPolkadotAgentApi, PolkadotAgentApi } from "@dot-agent-kit/llm"
import { IPolkadotApi, PolkadotApi } from "@dot-agent-kit/core"
import {
  Api,
  Chain,
  disconnect,
  getApi,
  getChainSpec,
  KnowChainId,
  SmoldotClient,
  getChainByName,
  getAllSupportedChains,
  isSupportedChain,
  AgentConfig,
  getChainById
} from "@dot-agent-kit/common"
import { DynamicStructuredTool } from "@langchain/core/tools"
import { sr25519CreateDerive, ed25519CreateDerive } from "@polkadot-labs/hdkd"
import * as ss58 from "@subsquid/ss58"
import { MultiAddress } from "@polkadot-api/descriptors"
<<<<<<< HEAD
import { ADDRGETNETWORKPARAMS } from "dns"
=======
>>>>>>> 5f1765df

export class PolkadotAgentKit implements IPolkadotApi, IPolkadotAgentApi {
  private polkadotApi: PolkadotApi
  private agentApi: PolkadotAgentApi

  public wallet: Uint8Array
  public config: AgentConfig

  constructor(wallet: string, config: AgentConfig) {
    this.polkadotApi = new PolkadotApi()
    this.agentApi = new PolkadotAgentApi(this.polkadotApi)
    this.wallet = this.normalizePrivateKey(wallet)
    this.config = config
  }

  setApi(chainId: KnowChainId, api?: Api<KnowChainId>) {
    this.polkadotApi.setApi(chainId, api)
  }

  getApi(chainId: KnowChainId): Api<KnowChainId> {
    return this.polkadotApi.getApi(chainId)
  }

  async initializeApi(): Promise<void> {
    try {
      await this.polkadotApi.initializeApi()
    } catch (error) {
      console.error("PolkadotAgentKit API initialization failed:", error)
      throw error
    }
  }

  disconnect(): Promise<void> {
    return this.polkadotApi.disconnect()
  }

  /**
   * Get Native Balance Tool
   * Creates a tool for checking native token balance of an address
   *
   * @param address - The address to check balance for
   * @returns DynamicStructuredTool for checking native token balance
   *
   * @example
   * ```typescript
   * // Create a balance checking tool
   * const balanceTool = agent.getNativeBalanceTool("5GrwvaEF5zXb26Fz9rcQpDWS57CtERHpNehXCPcNoHGKutQY");
   *
   * // Tool can be used with LangChain
   * const result = await balanceTool.call({ address });
   * ```
   */
<<<<<<< HEAD
  getNativeBalanceTool(): DynamicStructuredTool {
    const address = this.getCurrentAddress()
    return this.agentApi.getNativeBalanceTool(address)
=======
  getNativeBalanceTool(chainId: KnowChainId): DynamicStructuredTool {
    let currentAddress = this.getAddress(chainId)
    return this.agentApi.getNativeBalanceTool(chainId, currentAddress)
  }

  /**
   * Get Native Transfer Tool
   * Creates a tool for transferring native tokens to an address
   *
   * @param to - The recipient address as MultiAddress
   * @param amount - The amount to transfer as bigint
   * @returns DynamicStructuredTool for transferring native tokens
   *
   * @example
   * ```typescript
   * // Create a transfer tool
   * const transferTool = agent.transferNativeTool(
   *   "5GrwvaEF5zXb26Fz9rcQpDWS57CtERHpNehXCPcNoHGKutQY",
   *   BigInt(1000000000000) // 1 DOT in planck
   * );
   *
   * // Tool can be used with LangChain
   * const result = await transferTool.call({
   *   address: to,
   *   amount: amount
   * });
   * ```
   *
   * @throws {Error} If the transfer fails or parameters are invalid
   */
  transferNativeTool(chainId: KnowChainId): DynamicStructuredTool {
    return this.agentApi.transferNativeTool(chainId)
>>>>>>> 5f1765df
  }

  /**
   * Get Native Transfer Tool
   * Creates a tool for transferring native tokens to an address
   *
   * @param to - The recipient address as MultiAddress
   * @param amount - The amount to transfer as bigint
   * @returns DynamicStructuredTool for transferring native tokens
   *
   * @example
   * ```typescript
   * // Create a transfer tool
   * const transferTool = agent.transferNativeTool(
   *   "5GrwvaEF5zXb26Fz9rcQpDWS57CtERHpNehXCPcNoHGKutQY",
   *   BigInt(1000000000000) // 1 DOT in planck
   * );
   *
   * // Tool can be used with LangChain
   * const result = await transferTool.call({
   *   address: to,
   *   amount: amount
   * });
   * ```
   *
   * @throws {Error} If the transfer fails or parameters are invalid
   */
  transferNativeTool(chainId: KnowChainId): DynamicStructuredTool {
    return this.agentApi.transferNativeTool(chainId)
  }

  /**
   * Get Address
   *
   * @returns The address as string
   * @throws Error if no main private key is available
   *
   * @example
   * ```typescript
   * // Get the main account address
   * const address = agent.getCurrentAddress('polkadot');
   * ```
   */
<<<<<<< HEAD
  public getCurrentAddress(): string {
    // get chain default address polkadot
    const chain = getChainById("polkadot", getAllSupportedChains())
=======
  public getAddress(chainId: KnowChainId): string {
    const chain = getChainById(chainId, getAllSupportedChains())
>>>>>>> 5f1765df
    const publicKey = this.getPublicKey()
    const value = publicKey
    if (!value) {
      return ""
    }
    return ss58.codec(chain.prefix).encode(value)
  }

  /**
   * Get main account public key
   *
   * @returns The public key as Uint8Array
   * @throws Error if no main private key is available
   *
   * @example
   * ```typescript
   * // Get the main account public key
   * const publicKey = agent.getPublicKey();
   * ```
   */
  private getPublicKey(): Uint8Array {
    if (this.config.keyType === "Sr25519") {
      // For Sr25519, use the derive function to get the public key
      const derive = sr25519CreateDerive(this.wallet as Uint8Array)
      return derive(this.config.derivationPath || "").publicKey
    } else {
      // For Ed25519, use the ed25519 lib
      const derive = ed25519CreateDerive(this.wallet as Uint8Array)
      return derive(this.config.derivationPath || "").publicKey
    }
  }

  /**
   * Normalize a private key string to Uint8Array format
   * Handles hex strings with or without 0x prefix
   *
   * @param key - Private key as string
   * @returns Uint8Array representation of the key
   * @private
   */
  private normalizePrivateKey(key: string): Uint8Array {
    if (key.startsWith("0x")) {
      return new Uint8Array(
        key
          .substring(2)
          .match(/.{1,2}/g)
          ?.map(byte => parseInt(byte, 16)) || []
      )
    } else {
      return new Uint8Array(key.match(/.{1,2}/g)?.map(byte => parseInt(byte, 16)) || [])
    }
  }
}<|MERGE_RESOLUTION|>--- conflicted
+++ resolved
@@ -18,10 +18,6 @@
 import { sr25519CreateDerive, ed25519CreateDerive } from "@polkadot-labs/hdkd"
 import * as ss58 from "@subsquid/ss58"
 import { MultiAddress } from "@polkadot-api/descriptors"
-<<<<<<< HEAD
-import { ADDRGETNETWORKPARAMS } from "dns"
-=======
->>>>>>> 5f1765df
 
 export class PolkadotAgentKit implements IPolkadotApi, IPolkadotAgentApi {
   private polkadotApi: PolkadotApi
@@ -74,44 +70,9 @@
    * const result = await balanceTool.call({ address });
    * ```
    */
-<<<<<<< HEAD
   getNativeBalanceTool(): DynamicStructuredTool {
     const address = this.getCurrentAddress()
     return this.agentApi.getNativeBalanceTool(address)
-=======
-  getNativeBalanceTool(chainId: KnowChainId): DynamicStructuredTool {
-    let currentAddress = this.getAddress(chainId)
-    return this.agentApi.getNativeBalanceTool(chainId, currentAddress)
-  }
-
-  /**
-   * Get Native Transfer Tool
-   * Creates a tool for transferring native tokens to an address
-   *
-   * @param to - The recipient address as MultiAddress
-   * @param amount - The amount to transfer as bigint
-   * @returns DynamicStructuredTool for transferring native tokens
-   *
-   * @example
-   * ```typescript
-   * // Create a transfer tool
-   * const transferTool = agent.transferNativeTool(
-   *   "5GrwvaEF5zXb26Fz9rcQpDWS57CtERHpNehXCPcNoHGKutQY",
-   *   BigInt(1000000000000) // 1 DOT in planck
-   * );
-   *
-   * // Tool can be used with LangChain
-   * const result = await transferTool.call({
-   *   address: to,
-   *   amount: amount
-   * });
-   * ```
-   *
-   * @throws {Error} If the transfer fails or parameters are invalid
-   */
-  transferNativeTool(chainId: KnowChainId): DynamicStructuredTool {
-    return this.agentApi.transferNativeTool(chainId)
->>>>>>> 5f1765df
   }
 
   /**
@@ -155,14 +116,9 @@
    * const address = agent.getCurrentAddress('polkadot');
    * ```
    */
-<<<<<<< HEAD
   public getCurrentAddress(): string {
     // get chain default address polkadot
     const chain = getChainById("polkadot", getAllSupportedChains())
-=======
-  public getAddress(chainId: KnowChainId): string {
-    const chain = getChainById(chainId, getAllSupportedChains())
->>>>>>> 5f1765df
     const publicKey = this.getPublicKey()
     const value = publicKey
     if (!value) {
